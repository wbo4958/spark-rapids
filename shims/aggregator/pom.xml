<?xml version="1.0" encoding="UTF-8"?>
<!--
  Copyright (c) 2020-2021, NVIDIA CORPORATION.

  Licensed under the Apache License, Version 2.0 (the "License");
  you may not use this file except in compliance with the License.
  You may obtain a copy of the License at

     http://www.apache.org/licenses/LICENSE-2.0

  Unless required by applicable law or agreed to in writing, software
  distributed under the License is distributed on an "AS IS" BASIS,
  WITHOUT WARRANTIES OR CONDITIONS OF ANY KIND, either express or implied.
  See the License for the specific language governing permissions and
  limitations under the License.
-->
<project xmlns="http://maven.apache.org/POM/4.0.0"
         xmlns:xsi="http://www.w3.org/2001/XMLSchema-instance"
         xsi:schemaLocation="http://maven.apache.org/POM/4.0.0 http://maven.apache.org/xsd/maven-4.0.0.xsd">
    <modelVersion>4.0.0</modelVersion>

    <parent>
        <groupId>com.nvidia</groupId>
        <artifactId>rapids-4-spark-shims_2.12</artifactId>
        <version>0.5.0-SNAPSHOT</version>
        <relativePath>../pom.xml</relativePath>
    </parent>
    <groupId>com.nvidia</groupId>
    <artifactId>rapids-4-spark-shims-aggregator_2.12</artifactId>
    <packaging>jar</packaging>
    <name>RAPIDS Accelerator for Apache Spark SQL Plugin Shim Aggregator</name>
    <description>The RAPIDS SQL plugin for Apache Spark Shim Aggregator</description>
    <version>0.5.0-SNAPSHOT</version>

   <profiles>
        <profile>
            <id>databricks301</id>
            <dependencies>
                <dependency>
                    <groupId>com.nvidia</groupId>
                    <artifactId>rapids-4-spark-shims-spark301-databricks_${scala.binary.version}</artifactId>
                    <version>${project.version}</version>
                    <scope>compile</scope>
                </dependency>
            </dependencies>
        </profile>
        <profile>
            <!-- use a separate profile to just pull databricks from maven repository without building it -->
            <id>include-databricks</id>
            <dependencies>
                <dependency>
                    <groupId>com.nvidia</groupId>
                    <artifactId>rapids-4-spark-shims-spark301-databricks_${scala.binary.version}</artifactId>
                    <version>${project.version}</version>
                    <scope>compile</scope>
                </dependency>
            </dependencies>
        </profile>
        <profile>
            <id>snapshot-shims</id>
            <activation>
                <activeByDefault>true</activeByDefault>
            </activation>
            <dependencies>
<<<<<<< HEAD
                <dependency>
                    <groupId>com.nvidia</groupId>
                    <artifactId>rapids-4-spark-shims-spark320_${scala.binary.version}</artifactId>
                    <version>${project.version}</version>
                    <scope>compile</scope>
                </dependency>
                <dependency>
                    <groupId>com.nvidia</groupId>
                    <artifactId>rapids-4-spark-shims-spark311_${scala.binary.version}</artifactId>
                    <version>${project.version}</version>
                    <scope>compile</scope>
                </dependency>
=======
>>>>>>> 7ce2800f
            </dependencies>
        </profile>
    </profiles>

    <dependencies>
        <dependency>
            <groupId>com.nvidia</groupId>
            <artifactId>rapids-4-spark-shims-spark300_${scala.binary.version}</artifactId>
            <version>${project.version}</version>
            <scope>compile</scope>
        </dependency>
        <dependency>
            <groupId>com.nvidia</groupId>
            <artifactId>rapids-4-spark-shims-spark300emr_${scala.binary.version}</artifactId>
            <version>${project.version}</version>
            <scope>compile</scope>
        </dependency>
        <dependency>
            <groupId>com.nvidia</groupId>
            <artifactId>rapids-4-spark-shims-spark301emr_${scala.binary.version}</artifactId>
            <version>${project.version}</version>
            <scope>compile</scope>
        </dependency>
        <dependency>
            <groupId>com.nvidia</groupId>
            <artifactId>rapids-4-spark-shims-spark301_${scala.binary.version}</artifactId>
            <version>${project.version}</version>
            <scope>compile</scope>
        </dependency>
        <dependency>
            <groupId>com.nvidia</groupId>
            <artifactId>rapids-4-spark-shims-spark302_${scala.binary.version}</artifactId>
            <version>${project.version}</version>
            <scope>compile</scope>
        </dependency>
        <dependency>
            <groupId>com.nvidia</groupId>
            <artifactId>rapids-4-spark-shims-spark311_${scala.binary.version}</artifactId>
            <version>${project.version}</version>
            <scope>compile</scope>
        </dependency>
    </dependencies>
</project><|MERGE_RESOLUTION|>--- conflicted
+++ resolved
@@ -62,21 +62,12 @@
                 <activeByDefault>true</activeByDefault>
             </activation>
             <dependencies>
-<<<<<<< HEAD
                 <dependency>
                     <groupId>com.nvidia</groupId>
                     <artifactId>rapids-4-spark-shims-spark320_${scala.binary.version}</artifactId>
                     <version>${project.version}</version>
                     <scope>compile</scope>
                 </dependency>
-                <dependency>
-                    <groupId>com.nvidia</groupId>
-                    <artifactId>rapids-4-spark-shims-spark311_${scala.binary.version}</artifactId>
-                    <version>${project.version}</version>
-                    <scope>compile</scope>
-                </dependency>
-=======
->>>>>>> 7ce2800f
             </dependencies>
         </profile>
     </profiles>
