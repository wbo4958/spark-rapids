--- conflicted
+++ resolved
@@ -89,17 +89,12 @@
 
 mvn -B '-Pdatabricks,!snapshot-shims' clean package -DskipTests
 
-<<<<<<< HEAD
-# copy so we pick up new built jar
-sudo cp dist/target/rapids-4-spark_2.12-0.1.0-databricks.jar /databricks/jars/rapids-4-spark_2.12-0.1-SNAPSHOT-ci.jar
-=======
 # Copy so we pick up new built jar and latesty CuDF jar. Note that the jar names has to be
 # exactly what is in the staticly setup Databricks cluster we use. 
 echo "Copying rapids jars: dist/target/$RAPIDS_BUILT_JAR $DB_RAPIDS_JAR_LOC"
 sudo cp dist/target/$RAPIDS_BUILT_JAR $DB_RAPIDS_JAR_LOC
 echo "Copying cudf jars: $CUDF_JAR $DB_CUDF_JAR_LOC"
 sudo cp $CUDF_JAR $DB_CUDF_JAR_LOC
->>>>>>> 463eafe7
 
 # tests
 export PATH=/databricks/conda/envs/databricks-ml-gpu/bin:/databricks/conda/condabin:$PATH
